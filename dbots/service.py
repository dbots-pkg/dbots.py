--- conflicted
+++ resolved
@@ -1331,7 +1331,51 @@
             requires_token = True
         )
 
-<<<<<<< HEAD
+class DiscordLabs(Service):
+    """
+    Represents the Discord Labs service.
+    
+    .. seealso::
+        - `Discord Labs Website <https://bots.discordlabs.org/>`_
+        - `Discord Labs API Documentation <https://docs.discordlabs.org/docs/api/api>`_
+    """
+
+    BASE_URL = 'https://bots.discordlabs.org/v2'
+
+    @staticmethod
+    def aliases() -> list:
+        return ['discordlabs', 'discord-labs', 'discordlabs.org', 'bots.discordlabs.org']
+
+    @staticmethod
+    def _post(
+        http_client: HTTPClient, bot_id: str, token: str,
+        server_count = 0, user_count = 0,
+        voice_connections = 0, shard_count: int = None,
+        shard_id: int = None
+    ) -> HTTPResponse:
+        payload = { 'server_count': server_count, 'token': token }
+        if shard_id and shard_count:
+            payload['shard_count'] = shard_count
+        return http_client.request(
+            method = 'POST',
+            path = f'{DiscordLabs.BASE_URL}/bot/{bot_id}/stats',
+            json = payload
+        )
+
+    def get_bot(self, bot_id: str) -> HTTPResponse:
+        """|httpres|\n
+        Gets the bot listed on this service.
+
+        Parameters
+        -----------
+        bot_id: :class:`str`
+            The bot's ID.
+        """
+        return self._request(
+            method = 'GET',
+            path = f'/bot/{bot_id}',
+        )
+
 class DiscordListology(Service):
     """
     Represents the DiscordListology service.
@@ -1346,31 +1390,14 @@
     @staticmethod
     def aliases() -> list:
         return ['discordlistology']
-=======
-class DiscordLabs(Service):
-    """
-    Represents the Discord Labs service.
-    
-    .. seealso::
-        - `Discord Labs Website <https://bots.discordlabs.org/>`_
-        - `Discord Labs API Documentation <https://docs.discordlabs.org/docs/api/api>`_
-    """
-
-    BASE_URL = 'https://bots.discordlabs.org/v2'
-
-    @staticmethod
-    def aliases() -> list:
-        return ['discordlabs', 'discord-labs', 'discordlabs.org', 'bots.discordlabs.org']
->>>>>>> 0db87d45
-
-    @staticmethod
-    def _post(
-        http_client: HTTPClient, bot_id: str, token: str,
-        server_count = 0, user_count = 0,
-        voice_connections = 0, shard_count: int = None,
-        shard_id: int = None
-    ) -> HTTPResponse:
-<<<<<<< HEAD
+
+    @staticmethod
+    def _post(
+        http_client: HTTPClient, bot_id: str, token: str,
+        server_count = 0, user_count = 0,
+        voice_connections = 0, shard_count: int = None,
+        shard_id: int = None
+    ) -> HTTPResponse:
         payload = { 'servers': server_count }
         if shard_id and shard_count:
             payload['shards'] = shard_count
@@ -1384,36 +1411,19 @@
     def get_bot_stats(self, bot_id: str) -> HTTPResponse:
         """|httpres|\n
         Gets the bot's stats listed on this service.
-=======
-        payload = { 'server_count': server_count, 'token': token }
-        if shard_id and shard_count:
-            payload['shard_count'] = shard_count
-        return http_client.request(
-            method = 'POST',
-            path = f'{DiscordLabs.BASE_URL}/bot/{bot_id}/stats',
-            json = payload
-        )
-
-    def get_bot(self, bot_id: str) -> HTTPResponse:
-        """|httpres|\n
-        Gets the bot listed on this service.
->>>>>>> 0db87d45
-
-        Parameters
-        -----------
-        bot_id: :class:`str`
-            The bot's ID.
-        """
-        return self._request(
-            method = 'GET',
-<<<<<<< HEAD
+        Parameters
+        -----------
+        bot_id: :class:`str`
+            The bot's ID.
+        """
+        return self._request(
+            method = 'GET',
             path = f'/bots/{bot_id}/stats',
         )
 
     def user_voted_bot(self, bot_id: str, user_id: str) -> HTTPResponse:
         """|httpres|\n
         Checks whether or not a user has voted for a bot on this service.
-
         Parameters
         -----------
         bot_id: :class:`str`
@@ -1429,7 +1439,6 @@
     def get_guild_stats(self, guild_id: str) -> HTTPResponse:
         """|httpres|\n
         Gets the guild's stats listed on this service.
-
         Parameters
         -----------
         guild_id: :class:`str`
@@ -1443,7 +1452,6 @@
     def user_voted_guild(self, guild_id: str, user_id: str) -> HTTPResponse:
         """|httpres|\n
         Checks whether or not a user has voted for a guild on this service.
-
         Parameters
         -----------
         guild_id: :class:`str`
@@ -1454,9 +1462,6 @@
         return self._request(
             method = 'GET',
             path = f'/guilds/{bot_id}/hasvoted/{user_id}'
-=======
-            path = f'/bot/{bot_id}',
->>>>>>> 0db87d45
         )
 
 class GlennBotList(Service):
@@ -2213,14 +2218,8 @@
         )
 
 Service.SERVICES = [
-<<<<<<< HEAD
-    Arcane, BotListSpace, BotsForDiscord, BotsOnDiscord, Carbon,
-    DBLista, DiscordBotsGG, DiscordAppsDev, DiscordBoats,
-    DiscordBotList, DiscordBotWorld, DiscordExtremeList, DiscordListology, GlennBotList,
-=======
     Arcane, Blist, BotListSpace, BotsDataBase, BotsForDiscord, BotsOnDiscord, Carbon,
     DBLista, DiscordBotsCo, DiscordBotsGG, DiscordAppsDev, DiscordBoats,
-    DiscordBotList, DiscordBotWorld, DiscordExtremeList, DiscordLabs, GlennBotList,
->>>>>>> 0db87d45
-    LBots, ListMyBots, MythicalBots, SpaceBotsList, TopGG, WonderBotList, YABL
+    DiscordBotList, DiscordBotWorld, DiscordExtremeList, DiscordLabs, DiscordListology,
+    GlennBotList, LBots, ListMyBots, MythicalBots, SpaceBotsList, TopGG, WonderBotList, YABL
 ]