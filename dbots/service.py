--- conflicted
+++ resolved
@@ -2037,11 +2037,7 @@
         )
 
 Service.SERVICES = [
-<<<<<<< HEAD
-    Arcane, Blist, BotListSpace, BotsForDiscord, BotsOnDiscord, Carbon,
-=======
-    Arcane, BotListSpace, BotsDataBase, BotsForDiscord, BotsOnDiscord, Carbon,
->>>>>>> 08b5c5e8
+    Arcane, Blist, BotListSpace, BotsDataBase, BotsForDiscord, BotsOnDiscord, Carbon,
     DBLista, DiscordBotsGG, DiscordAppsDev, DiscordBoats,
     DiscordBotList, DiscordBotWorld, DiscordExtremeList, GlennBotList,
     LBots, ListMyBots, MythicalBots, SpaceBotsList, TopGG, WonderBotList, YABL
